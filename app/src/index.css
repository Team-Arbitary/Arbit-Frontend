--- conflicted
+++ resolved
@@ -6,7 +6,7 @@
 
 @layer base {
   :root {
-<<<<<<< HEAD
+
     /* Light Theme - Clean White & Orange */
     --background: 0 0% 100%;
     --foreground: 0 0% 9%;
@@ -16,33 +16,18 @@
 
     --popover: 0 0% 100%;
     --popover-foreground: 0 0% 9%;
-=======
-    --background: 0 0% 5%;
-    --foreground: 0 0% 98%;
 
-    --card: 0 0% 8%;
-    --card-foreground: 0 0% 98%;
-
-    --popover: 0 0% 8%;
-    --popover-foreground: 0 0% 98%;
->>>>>>> e30ff652
 
     --primary: 24 100% 50%;
     --primary-foreground: 0 0% 100%;
 
-<<<<<<< HEAD
+
     --secondary: 24 100% 96%;
     --secondary-foreground: 24 100% 9%;
 
     --muted: 0 0% 96%;
     --muted-foreground: 0 0% 45%;
-=======
-    --secondary: 0 0% 15%;
-    --secondary-foreground: 0 0% 98%;
 
-    --muted: 0 0% 15%;
-    --muted-foreground: 0 0% 65%;
->>>>>>> e30ff652
 
     --accent: 24 100% 50%;
     --accent-foreground: 0 0% 100%;
@@ -50,13 +35,10 @@
     --destructive: 0 84.2% 60.2%;
     --destructive-foreground: 0 0% 100%;
 
-<<<<<<< HEAD
+
     --border: 0 0% 89.8%;
     --input: 0 0% 89.8%;
-=======
-    --border: 0 0% 20%;
-    --input: 0 0% 20%;
->>>>>>> e30ff652
+
     --ring: 24 100% 50%;
 
     --success: 142 76% 36%;
@@ -70,7 +52,7 @@
 
     --radius: 1rem;
 
-<<<<<<< HEAD
+
     --sidebar-background: 0 0% 100%;
     --sidebar-foreground: 0 0% 9%;
     --sidebar-primary: 24 100% 50%;
@@ -78,23 +60,14 @@
     --sidebar-accent: 24 100% 96%;
     --sidebar-accent-foreground: 24 100% 9%;
     --sidebar-border: 0 0% 89.8%;
-=======
-    --sidebar-background: 0 0% 3%;
-    --sidebar-foreground: 0 0% 85%;
-    --sidebar-primary: 24 100% 50%;
-    --sidebar-primary-foreground: 0 0% 100%;
-    --sidebar-accent: 0 0% 10%;
-    --sidebar-accent-foreground: 0 0% 98%;
-    --sidebar-border: 0 0% 15%;
->>>>>>> e30ff652
+
     --sidebar-ring: 24 100% 50%;
   }
 
   .dark {
-<<<<<<< HEAD
+
     /* Dark Theme - Black & Orange */
-=======
->>>>>>> e30ff652
+
     --background: 0 0% 5%;
     --foreground: 0 0% 98%;
 
