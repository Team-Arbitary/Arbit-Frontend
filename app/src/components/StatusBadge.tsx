import { Badge } from "@/components/ui/badge";
import { cn } from "@/lib/utils";

interface StatusBadgeProps {
  status:
    | "Not started"
    | "Not Started"
    | "in-progress"
    | "pending"
    | "completed"
    | "Completed";
  className?: string;
}

export function StatusBadge({ status, className }: StatusBadgeProps) {
  const statusConfig = {
    "Not started": {
      label: "Not Started",
<<<<<<< HEAD
      className:
        "bg-gray-100 text-gray-800 border-gray-300 dark:bg-gray-500/20 dark:text-gray-300 dark:border-gray-500/30",
    },
    "Not Started": {
      label: "Not Started",
      className:
        "bg-gray-100 text-gray-800 border-gray-300 dark:bg-gray-500/20 dark:text-gray-300 dark:border-gray-500/30",
    },
    "in-progress": {
      label: "In Progress",
      className:
        "bg-blue-100 text-blue-800 border-blue-300 dark:bg-blue-500/20 dark:text-blue-300 dark:border-blue-500/30",
    },
    pending: {
      label: "Pending",
      className:
        "bg-yellow-100 text-yellow-800 border-yellow-300 dark:bg-yellow-500/20 dark:text-yellow-300 dark:border-yellow-500/30",
    },
    completed: {
      label: "Completed",
      className:
        "bg-green-100 text-green-800 border-green-300 dark:bg-green-500/20 dark:text-green-300 dark:border-green-500/30",
    },
    Completed: {
      label: "Completed",
      className:
        "bg-green-100 text-green-800 border-green-300 dark:bg-green-500/20 dark:text-green-300 dark:border-green-500/30",
=======
      className: "bg-gray-500/20 text-gray-300 border border-gray-500/30",
    },
    "Not Started": {
      label: "Not Started",
      className: "bg-gray-500/20 text-gray-300 border border-gray-500/30",
    },
    "in-progress": {
      label: "In Progress",
      className: "bg-blue-500/20 text-blue-300 border border-blue-500/30",
    },
    pending: {
      label: "Pending",
      className: "bg-yellow-500/20 text-yellow-300 border border-yellow-500/30",
    },
    completed: {
      label: "Completed",
      className: "bg-green-500/20 text-green-300 border border-green-500/30",
    },
    Completed: {
      label: "Completed",
      className: "bg-green-500/20 text-green-300 border border-green-500/30",
>>>>>>> e30ff652
    },
  };

  const config = statusConfig[status];

  // Fallback if status is not found in config
  if (!config) {
    return (
      <Badge
        className={cn(
<<<<<<< HEAD
          "bg-gray-100 text-gray-800 border-gray-300 dark:bg-gray-500/20 dark:text-gray-300 dark:border-gray-500/30",
=======
          "bg-gray-500/20 text-gray-300 border border-gray-500/30",
>>>>>>> e30ff652
          className
        )}
      >
        {status}
      </Badge>
    );
  }

  return (
    <Badge className={cn(config.className, className)}>{config.label}</Badge>
  );
}<|MERGE_RESOLUTION|>--- conflicted
+++ resolved
@@ -16,7 +16,7 @@
   const statusConfig = {
     "Not started": {
       label: "Not Started",
-<<<<<<< HEAD
+
       className:
         "bg-gray-100 text-gray-800 border-gray-300 dark:bg-gray-500/20 dark:text-gray-300 dark:border-gray-500/30",
     },
@@ -44,29 +44,7 @@
       label: "Completed",
       className:
         "bg-green-100 text-green-800 border-green-300 dark:bg-green-500/20 dark:text-green-300 dark:border-green-500/30",
-=======
-      className: "bg-gray-500/20 text-gray-300 border border-gray-500/30",
-    },
-    "Not Started": {
-      label: "Not Started",
-      className: "bg-gray-500/20 text-gray-300 border border-gray-500/30",
-    },
-    "in-progress": {
-      label: "In Progress",
-      className: "bg-blue-500/20 text-blue-300 border border-blue-500/30",
-    },
-    pending: {
-      label: "Pending",
-      className: "bg-yellow-500/20 text-yellow-300 border border-yellow-500/30",
-    },
-    completed: {
-      label: "Completed",
-      className: "bg-green-500/20 text-green-300 border border-green-500/30",
-    },
-    Completed: {
-      label: "Completed",
-      className: "bg-green-500/20 text-green-300 border border-green-500/30",
->>>>>>> e30ff652
+
     },
   };
 
@@ -77,11 +55,9 @@
     return (
       <Badge
         className={cn(
-<<<<<<< HEAD
+
           "bg-gray-100 text-gray-800 border-gray-300 dark:bg-gray-500/20 dark:text-gray-300 dark:border-gray-500/30",
-=======
-          "bg-gray-500/20 text-gray-300 border border-gray-500/30",
->>>>>>> e30ff652
+
           className
         )}
       >
