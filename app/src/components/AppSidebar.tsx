import { NavLink, useLocation } from "react-router-dom";
import { Settings, BarChart3, FileBox, Zap } from "lucide-react";
import {
  Sidebar,
  SidebarContent,
  SidebarGroup,
  SidebarGroupContent,
  SidebarGroupLabel,
  SidebarMenu,
  SidebarMenuButton,
  SidebarMenuItem,
  SidebarHeader,
  SidebarFooter,
  useSidebar,
} from "@/components/ui/sidebar";

const navItems = [
  { title: "Overview", url: "/dashboard", icon: BarChart3 },
  { title: "Transformers", url: "/dashboard?tab=transformers", icon: Zap },
  { title: "Inspections", url: "/dashboard?tab=inspections", icon: FileBox },
  { title: "Settings", url: "/settings", icon: Settings },
];

export function AppSidebar() {
  const { state } = useSidebar();
  const location = useLocation();
  const currentPath = location.pathname;

  const isCollapsed = state === "collapsed";

  const isActive = (path: string) => {
<<<<<<< HEAD
    if (path === "/dashboard")
      return currentPath === "/dashboard" && !location.search;
=======
    if (path === "/dashboard") return currentPath === "/dashboard" && !location.search;
>>>>>>> e30ff652
    if (path.includes("?tab=")) {
      return location.search.includes(path.split("?")[1]);
    }
    return currentPath.startsWith(path);
  };

  const getNavClassName = (path: string) =>
<<<<<<< HEAD
    isActive(path)
      ? "bg-gradient-to-r from-orange-600/20 to-orange-500/20 text-orange-500 dark:text-orange-400 font-medium border-l-2 border-orange-500"
      : "hover:bg-white/5 dark:hover:bg-white/5 hover:bg-black/5 text-gray-700 dark:text-gray-300";

  return (
    <Sidebar
      collapsible="icon"
      className="[--sidebar-width-icon:60px] backdrop-blur-xl bg-white/80 dark:bg-black/60 border-r border-gray-200 dark:border-white/10"
    >
      <SidebarHeader className="p-4 border-b border-gray-200 dark:border-white/10">
=======
    isActive(path) 
      ? "bg-gradient-to-r from-orange-600/20 to-orange-500/20 text-orange-500 font-medium border-l-2 border-orange-500" 
      : "hover:bg-white/5 text-gray-300";

  return (
    <Sidebar collapsible="icon" className="[--sidebar-width-icon:60px] backdrop-blur-xl bg-black/60 border-r border-white/10">
      <SidebarHeader className="p-4 border-b border-white/10">
>>>>>>> e30ff652
        <div className="flex items-center gap-3">
          <div className="w-10 h-10 bg-gradient-to-br from-orange-600 to-orange-500 rounded-lg flex items-center justify-center flex-shrink-0 shadow-lg">
            <span className="text-white font-bold text-lg">A</span>
          </div>
          {!isCollapsed && (
            <div>
<<<<<<< HEAD
              <span className="text-xl font-bold bg-gradient-to-r from-orange-500 to-orange-600 bg-clip-text text-transparent">
                Arbit
              </span>
              <p className="text-xs text-gray-500 dark:text-gray-400">
                Thermal Analytics
              </p>
=======
              <span className="text-xl font-bold bg-gradient-to-r from-orange-500 to-orange-600 bg-clip-text text-transparent">Arbit</span>
              <p className="text-xs text-gray-400">Thermal Analytics</p>
>>>>>>> e30ff652
            </div>
          )}
        </div>
      </SidebarHeader>

      <SidebarContent className="py-4">
        <SidebarGroup>
<<<<<<< HEAD
          <SidebarGroupLabel className="text-gray-500 dark:text-gray-500 text-xs uppercase px-4">
            Navigation
          </SidebarGroupLabel>
=======
          <SidebarGroupLabel className="text-gray-500 text-xs uppercase px-4">Navigation</SidebarGroupLabel>
>>>>>>> e30ff652
          <SidebarGroupContent className="mt-2">
            <SidebarMenu className="space-y-1">
              {navItems.map((item) => (
                <SidebarMenuItem key={item.title}>
                  <SidebarMenuButton asChild>
<<<<<<< HEAD
                    <NavLink
                      to={
                        item.url.split("?")[0] +
                        (item.url.includes("?")
                          ? "?" + item.url.split("?")[1]
                          : "")
                      }
                      className={`${getNavClassName(
                        item.url
                      )} transition-all duration-200 rounded-r-lg mx-2`}
                    >
                      <item.icon className="h-5 w-5" />
                      {!isCollapsed && (
                        <span className="text-sm">{item.title}</span>
                      )}
=======
                    <NavLink 
                      to={item.url.split("?")[0] + (item.url.includes("?") ? "?" + item.url.split("?")[1] : "")}
                      className={`${getNavClassName(item.url)} transition-all duration-200 rounded-r-lg mx-2`}
                    >
                      <item.icon className="h-5 w-5" />
                      {!isCollapsed && <span className="text-sm">{item.title}</span>}
>>>>>>> e30ff652
                    </NavLink>
                  </SidebarMenuButton>
                </SidebarMenuItem>
              ))}
            </SidebarMenu>
          </SidebarGroupContent>
        </SidebarGroup>
      </SidebarContent>

<<<<<<< HEAD
      <SidebarFooter className="p-4 border-t border-gray-200 dark:border-white/10">
=======
      <SidebarFooter className="p-4 border-t border-white/10">
>>>>>>> e30ff652
        <div className="flex items-center gap-3">
          <div className="w-8 h-8 bg-gradient-to-br from-orange-600 to-orange-500 rounded-full flex items-center justify-center flex-shrink-0">
            <span className="text-sm font-semibold text-white">HG</span>
          </div>
          {!isCollapsed && (
            <div className="flex-1 min-w-0">
<<<<<<< HEAD
              <div className="text-sm font-medium text-gray-900 dark:text-white truncate">
                Hasitha Gallella
              </div>
              <div className="text-xs text-gray-500 dark:text-gray-400 truncate">
                hasitha@gmail.com
              </div>
=======
              <div className="text-sm font-medium text-white truncate">Hasitha Gallella</div>
              <div className="text-xs text-gray-400 truncate">hasitha@gmail.com</div>
>>>>>>> e30ff652
            </div>
          )}
        </div>
      </SidebarFooter>
    </Sidebar>
  );
}<|MERGE_RESOLUTION|>--- conflicted
+++ resolved
@@ -29,12 +29,10 @@
   const isCollapsed = state === "collapsed";
 
   const isActive = (path: string) => {
-<<<<<<< HEAD
+
     if (path === "/dashboard")
       return currentPath === "/dashboard" && !location.search;
-=======
-    if (path === "/dashboard") return currentPath === "/dashboard" && !location.search;
->>>>>>> e30ff652
+
     if (path.includes("?tab=")) {
       return location.search.includes(path.split("?")[1]);
     }
@@ -42,7 +40,7 @@
   };
 
   const getNavClassName = (path: string) =>
-<<<<<<< HEAD
+
     isActive(path)
       ? "bg-gradient-to-r from-orange-600/20 to-orange-500/20 text-orange-500 dark:text-orange-400 font-medium border-l-2 border-orange-500"
       : "hover:bg-white/5 dark:hover:bg-white/5 hover:bg-black/5 text-gray-700 dark:text-gray-300";
@@ -53,32 +51,21 @@
       className="[--sidebar-width-icon:60px] backdrop-blur-xl bg-white/80 dark:bg-black/60 border-r border-gray-200 dark:border-white/10"
     >
       <SidebarHeader className="p-4 border-b border-gray-200 dark:border-white/10">
-=======
-    isActive(path) 
-      ? "bg-gradient-to-r from-orange-600/20 to-orange-500/20 text-orange-500 font-medium border-l-2 border-orange-500" 
-      : "hover:bg-white/5 text-gray-300";
 
-  return (
-    <Sidebar collapsible="icon" className="[--sidebar-width-icon:60px] backdrop-blur-xl bg-black/60 border-r border-white/10">
-      <SidebarHeader className="p-4 border-b border-white/10">
->>>>>>> e30ff652
         <div className="flex items-center gap-3">
           <div className="w-10 h-10 bg-gradient-to-br from-orange-600 to-orange-500 rounded-lg flex items-center justify-center flex-shrink-0 shadow-lg">
             <span className="text-white font-bold text-lg">A</span>
           </div>
           {!isCollapsed && (
             <div>
-<<<<<<< HEAD
+
               <span className="text-xl font-bold bg-gradient-to-r from-orange-500 to-orange-600 bg-clip-text text-transparent">
                 Arbit
               </span>
               <p className="text-xs text-gray-500 dark:text-gray-400">
                 Thermal Analytics
               </p>
-=======
-              <span className="text-xl font-bold bg-gradient-to-r from-orange-500 to-orange-600 bg-clip-text text-transparent">Arbit</span>
-              <p className="text-xs text-gray-400">Thermal Analytics</p>
->>>>>>> e30ff652
+
             </div>
           )}
         </div>
@@ -86,19 +73,17 @@
 
       <SidebarContent className="py-4">
         <SidebarGroup>
-<<<<<<< HEAD
+
           <SidebarGroupLabel className="text-gray-500 dark:text-gray-500 text-xs uppercase px-4">
             Navigation
           </SidebarGroupLabel>
-=======
-          <SidebarGroupLabel className="text-gray-500 text-xs uppercase px-4">Navigation</SidebarGroupLabel>
->>>>>>> e30ff652
+
           <SidebarGroupContent className="mt-2">
             <SidebarMenu className="space-y-1">
               {navItems.map((item) => (
                 <SidebarMenuItem key={item.title}>
                   <SidebarMenuButton asChild>
-<<<<<<< HEAD
+
                     <NavLink
                       to={
                         item.url.split("?")[0] +
@@ -114,14 +99,7 @@
                       {!isCollapsed && (
                         <span className="text-sm">{item.title}</span>
                       )}
-=======
-                    <NavLink 
-                      to={item.url.split("?")[0] + (item.url.includes("?") ? "?" + item.url.split("?")[1] : "")}
-                      className={`${getNavClassName(item.url)} transition-all duration-200 rounded-r-lg mx-2`}
-                    >
-                      <item.icon className="h-5 w-5" />
-                      {!isCollapsed && <span className="text-sm">{item.title}</span>}
->>>>>>> e30ff652
+
                     </NavLink>
                   </SidebarMenuButton>
                 </SidebarMenuItem>
@@ -131,28 +109,23 @@
         </SidebarGroup>
       </SidebarContent>
 
-<<<<<<< HEAD
+
       <SidebarFooter className="p-4 border-t border-gray-200 dark:border-white/10">
-=======
-      <SidebarFooter className="p-4 border-t border-white/10">
->>>>>>> e30ff652
+
         <div className="flex items-center gap-3">
           <div className="w-8 h-8 bg-gradient-to-br from-orange-600 to-orange-500 rounded-full flex items-center justify-center flex-shrink-0">
             <span className="text-sm font-semibold text-white">HG</span>
           </div>
           {!isCollapsed && (
             <div className="flex-1 min-w-0">
-<<<<<<< HEAD
+
               <div className="text-sm font-medium text-gray-900 dark:text-white truncate">
                 Hasitha Gallella
               </div>
               <div className="text-xs text-gray-500 dark:text-gray-400 truncate">
                 hasitha@gmail.com
               </div>
-=======
-              <div className="text-sm font-medium text-white truncate">Hasitha Gallella</div>
-              <div className="text-xs text-gray-400 truncate">hasitha@gmail.com</div>
->>>>>>> e30ff652
+
             </div>
           )}
         </div>
