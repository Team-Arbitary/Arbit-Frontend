--- conflicted
+++ resolved
@@ -502,11 +502,9 @@
           onValueChange={(val) => setSearchParams({ tab: val })}
           className="w-full"
         >
-<<<<<<< HEAD
+
           <div className="flex items-center justify-between backdrop-blur-xl bg-card/50 border border-border/50 rounded-2xl p-4">
-=======
-          <div className="flex items-center justify-between backdrop-blur-xl bg-black/20 border border-white/10 rounded-2xl p-4">
->>>>>>> e30ff652
+
             <TabsList className="grid w-fit grid-cols-3 bg-black/40 backdrop-blur-sm border border-white/10">
               <TabsTrigger
                 value="overview"
@@ -529,22 +527,18 @@
             </TabsList>
             <div className="flex items-center gap-2">
               {loading && (
-<<<<<<< HEAD
+
                 <span className="text-xs text-muted-foreground">Loading…</span>
-=======
-                <span className="text-xs text-gray-400">Loading…</span>
->>>>>>> e30ff652
+
               )}
               {error && <span className="text-xs text-red-400">{error}</span>}
               <Button
                 variant="outline"
                 size="sm"
                 onClick={refresh}
-<<<<<<< HEAD
+
                 className="backdrop-blur-sm bg-secondary/50 border-border text-foreground hover:bg-secondary"
-=======
-                className="backdrop-blur-sm bg-white/5 border-white/20 text-white hover:bg-white/10"
->>>>>>> e30ff652
+
               >
                 Refresh
               </Button>
@@ -554,40 +548,30 @@
           {/* OVERVIEW TAB - Analytics Dashboard */}
           <TabsContent value="overview" className="space-y-6 mt-6">
             {/* Header */}
-<<<<<<< HEAD
+
             <div className="backdrop-blur-xl bg-card/80 border border-border/50 rounded-2xl p-6">
               <h1 className="text-3xl font-bold text-foreground mb-2">
                 Analytics Overview
               </h1>
               <p className="text-muted-foreground">
-=======
-            <div className="backdrop-blur-xl bg-black/40 border border-white/10 rounded-2xl p-6">
-              <h1 className="text-3xl font-bold text-white mb-2">
-                Analytics Overview
-              </h1>
-              <p className="text-gray-400">
->>>>>>> e30ff652
+
                 Real-time insights into transformer health and inspection status
               </p>
             </div>
 
             {/* Stats Cards */}
             <div className="grid grid-cols-1 md:grid-cols-2 lg:grid-cols-4 gap-6">
-<<<<<<< HEAD
+
               <Card className="backdrop-blur-xl bg-card/80 border border-border/50 hover:border-orange-500/50 transition-all">
                 <CardHeader className="flex flex-row items-center justify-between pb-2">
                   <CardTitle className="text-sm font-medium text-muted-foreground">
-=======
-              <Card className="backdrop-blur-xl bg-black/40 border border-white/10 hover:border-orange-500/50 transition-all">
-                <CardHeader className="flex flex-row items-center justify-between pb-2">
-                  <CardTitle className="text-sm font-medium text-gray-400">
->>>>>>> e30ff652
+
                     Total Transformers
                   </CardTitle>
                   <ThermometerSun className="h-5 w-5 text-orange-500" />
                 </CardHeader>
                 <CardContent>
-<<<<<<< HEAD
+
                   <div className="text-3xl font-bold text-foreground">
                     {transformers.length}
                   </div>
@@ -598,58 +582,36 @@
               <Card className="backdrop-blur-xl bg-card/80 border border-border/50 hover:border-orange-500/50 transition-all">
                 <CardHeader className="flex flex-row items-center justify-between pb-2">
                   <CardTitle className="text-sm font-medium text-muted-foreground">
-=======
-                  <div className="text-3xl font-bold text-white">
-                    {transformers.length}
-                  </div>
-                  <p className="text-xs text-gray-500 mt-1">Active in system</p>
-                </CardContent>
-              </Card>
-
-              <Card className="backdrop-blur-xl bg-black/40 border border-white/10 hover:border-orange-500/50 transition-all">
-                <CardHeader className="flex flex-row items-center justify-between pb-2">
-                  <CardTitle className="text-sm font-medium text-gray-400">
->>>>>>> e30ff652
+
                     Total Inspections
                   </CardTitle>
                   <Activity className="h-5 w-5 text-blue-500" />
                 </CardHeader>
                 <CardContent>
-<<<<<<< HEAD
+
                   <div className="text-3xl font-bold text-foreground">
                     {inspections.length}
                   </div>
                   <p className="text-xs text-muted-foreground mt-1">
-=======
-                  <div className="text-3xl font-bold text-white">
-                    {inspections.length}
-                  </div>
-                  <p className="text-xs text-gray-500 mt-1">
->>>>>>> e30ff652
+
                     {activeInspectionsCount} in progress
                   </p>
                 </CardContent>
               </Card>
 
-<<<<<<< HEAD
+
               <Card className="backdrop-blur-xl bg-card/80 border border-border/50 hover:border-orange-500/50 transition-all">
                 <CardHeader className="flex flex-row items-center justify-between pb-2">
                   <CardTitle className="text-sm font-medium text-muted-foreground">
-=======
-              <Card className="backdrop-blur-xl bg-black/40 border border-white/10 hover:border-orange-500/50 transition-all">
-                <CardHeader className="flex flex-row items-center justify-between pb-2">
-                  <CardTitle className="text-sm font-medium text-gray-400">
->>>>>>> e30ff652
+
                     Anomalies Detected
                   </CardTitle>
                   <AlertTriangle className="h-5 w-5 text-red-500" />
                 </CardHeader>
                 <CardContent>
-<<<<<<< HEAD
+
                   <div className="text-3xl font-bold text-foreground">
-=======
-                  <div className="text-3xl font-bold text-white">
->>>>>>> e30ff652
+
                     {totalAnomalies}
                   </div>
                   <p className="text-xs text-red-400 flex items-center mt-1">
@@ -659,25 +621,19 @@
                 </CardContent>
               </Card>
 
-<<<<<<< HEAD
+
               <Card className="backdrop-blur-xl bg-card/80 border border-border/50 hover:border-orange-500/50 transition-all">
                 <CardHeader className="flex flex-row items-center justify-between pb-2">
                   <CardTitle className="text-sm font-medium text-muted-foreground">
-=======
-              <Card className="backdrop-blur-xl bg-black/40 border border-white/10 hover:border-orange-500/50 transition-all">
-                <CardHeader className="flex flex-row items-center justify-between pb-2">
-                  <CardTitle className="text-sm font-medium text-gray-400">
->>>>>>> e30ff652
+
                     Health Score
                   </CardTitle>
                   <CheckCircle className="h-5 w-5 text-green-500" />
                 </CardHeader>
                 <CardContent>
-<<<<<<< HEAD
+
                   <div className="text-3xl font-bold text-foreground">
-=======
-                  <div className="text-3xl font-bold text-white">
->>>>>>> e30ff652
+
                     {healthScore}
                     {typeof healthScore === "string" && healthScore !== "N/A"
                       ? "%"
@@ -698,11 +654,9 @@
             {/* Charts Row */}
             <div className="grid grid-cols-1 lg:grid-cols-2 gap-6">
               {/* Inspection Trend */}
-<<<<<<< HEAD
+
               <Card className="backdrop-blur-xl bg-card/80 border border-border/50">
-=======
-              <Card className="backdrop-blur-xl bg-black/40 border border-white/10">
->>>>>>> e30ff652
+
                 <CardHeader>
                   <CardTitle className="text-white">
                     Inspection Trends
@@ -781,11 +735,7 @@
               </Card>
 
               {/* Anomaly Distribution */}
-<<<<<<< HEAD
               <Card className="backdrop-blur-xl bg-card/80 border border-border/50">
-=======
-              <Card className="backdrop-blur-xl bg-black/40 border border-white/10">
->>>>>>> e30ff652
                 <CardHeader>
                   <CardTitle className="text-white">
                     Anomaly Distribution
@@ -826,11 +776,9 @@
             {/* Bottom Row */}
             <div className="grid grid-cols-1 lg:grid-cols-2 gap-6">
               {/* Transformer Status */}
-<<<<<<< HEAD
+
               <Card className="backdrop-blur-xl bg-card/80 border border-border/50">
-=======
-              <Card className="backdrop-blur-xl bg-black/40 border border-white/10">
->>>>>>> e30ff652
+
                 <CardHeader>
                   <CardTitle className="text-white">
                     Transformer Status
@@ -861,11 +809,9 @@
               </Card>
 
               {/* Recent Activity */}
-<<<<<<< HEAD
+
               <Card className="backdrop-blur-xl bg-card/80 border border-border/50">
-=======
-              <Card className="backdrop-blur-xl bg-black/40 border border-white/10">
->>>>>>> e30ff652
+
                 <CardHeader>
                   <CardTitle className="text-white">Recent Activity</CardTitle>
                 </CardHeader>
@@ -875,11 +821,9 @@
                       recentActivity.map((activity) => (
                         <div
                           key={activity.id}
-<<<<<<< HEAD
+
                           className="flex items-center justify-between p-3 rounded-lg bg-secondary/50 hover:bg-secondary transition-colors"
-=======
-                          className="flex items-center justify-between p-3 rounded-lg bg-white/5 hover:bg-white/10 transition-colors"
->>>>>>> e30ff652
+
                         >
                           <div className="flex items-center gap-3">
                             <div
@@ -897,30 +841,20 @@
                               <p className="text-white font-medium">
                                 {activity.transformer}
                               </p>
-<<<<<<< HEAD
+
                               <p className="text-muted-foreground text-sm">
-=======
-                              <p className="text-gray-400 text-sm">
->>>>>>> e30ff652
+
                                 {activity.status}
                               </p>
                             </div>
                           </div>
-<<<<<<< HEAD
                           <span className="text-muted-foreground text-sm">
-=======
-                          <span className="text-gray-500 text-sm">
->>>>>>> e30ff652
                             {activity.time}
                           </span>
                         </div>
                       ))
                     ) : (
-<<<<<<< HEAD
                       <p className="text-muted-foreground text-center py-8">
-=======
-                      <p className="text-gray-400 text-center py-8">
->>>>>>> e30ff652
                         No recent activity
                       </p>
                     )}
@@ -932,17 +866,10 @@
 
           {/* TRANSFORMERS TAB */}
           <TabsContent value="transformers" className="space-y-4 mt-6">
-<<<<<<< HEAD
             <Card className="backdrop-blur-xl bg-card/80 border border-border/50">
               <CardContent className="p-6">
                 <div className="flex items-center justify-between mb-4">
                   <h2 className="text-xl font-semibold text-foreground">
-=======
-            <Card className="backdrop-blur-xl bg-black/40 border border-white/10">
-              <CardContent className="p-6">
-                <div className="flex items-center justify-between mb-4">
-                  <h2 className="text-xl font-semibold text-white">
->>>>>>> e30ff652
                     Transformers
                   </h2>
                   <AddTransformerModal
@@ -957,34 +884,20 @@
 
                 <div className="flex items-center gap-4 mb-6">
                   <div className="relative flex-1 max-w-sm">
-<<<<<<< HEAD
                     <Search className="absolute left-3 top-1/2 transform -translate-y-1/2 text-muted-foreground h-4 w-4" />
                     <Input
                       placeholder="Search Transformer"
                       className="pl-10 bg-secondary/50 border-border text-foreground placeholder:text-muted-foreground"
-=======
-                    <Search className="absolute left-3 top-1/2 transform -translate-y-1/2 text-gray-400 h-4 w-4" />
-                    <Input
-                      placeholder="Search Transformer"
-                      className="pl-10 bg-white/5 border-white/20 text-white placeholder:text-gray-500"
->>>>>>> e30ff652
                     />
                   </div>
                   <Select
                     value={selectedRegion}
                     onValueChange={setSelectedRegion}
                   >
-<<<<<<< HEAD
                     <SelectTrigger className="w-48 bg-secondary/50 border-border text-foreground">
                       <SelectValue placeholder="All Regions" />
                     </SelectTrigger>
                     <SelectContent className="bg-gray-900 border-border">
-=======
-                    <SelectTrigger className="w-48 bg-white/5 border-white/20 text-white">
-                      <SelectValue placeholder="All Regions" />
-                    </SelectTrigger>
-                    <SelectContent className="bg-gray-900 border-white/20">
->>>>>>> e30ff652
                       <SelectItem value="all-regions">All Regions</SelectItem>
                       {regionOptions.map((r) => (
                         <SelectItem key={r} value={r}>
@@ -994,17 +907,10 @@
                     </SelectContent>
                   </Select>
                   <Select value={selectedType} onValueChange={setSelectedType}>
-<<<<<<< HEAD
                     <SelectTrigger className="w-48 bg-secondary/50 border-border text-foreground">
                       <SelectValue placeholder="All Types" />
                     </SelectTrigger>
                     <SelectContent className="bg-gray-900 border-border">
-=======
-                    <SelectTrigger className="w-48 bg-white/5 border-white/20 text-white">
-                      <SelectValue placeholder="All Types" />
-                    </SelectTrigger>
-                    <SelectContent className="bg-gray-900 border-white/20">
->>>>>>> e30ff652
                       <SelectItem value="all-types">All Types</SelectItem>
                       {typeOptions.map((t) => (
                         <SelectItem key={t} value={t}>
@@ -1019,11 +925,7 @@
                       setSelectedRegion("all-regions");
                       setSelectedType("all-types");
                     }}
-<<<<<<< HEAD
                     className="bg-secondary/50 border-border text-foreground hover:bg-secondary"
-=======
-                    className="bg-white/5 border-white/20 text-white hover:bg-white/10"
->>>>>>> e30ff652
                   >
                     Reset Filters
                   </Button>
@@ -1032,7 +934,6 @@
                 <div className="rounded-lg border border-white/10 overflow-hidden">
                   <Table>
                     <TableHeader>
-<<<<<<< HEAD
                       <TableRow className="border-white/10 hover:bg-secondary/50">
                         <TableHead className="text-muted-foreground"></TableHead>
                         <TableHead className="text-muted-foreground">
@@ -1044,40 +945,18 @@
                         <TableHead className="text-muted-foreground">Region</TableHead>
                         <TableHead className="text-muted-foreground">Type</TableHead>
                         <TableHead className="text-right text-muted-foreground"></TableHead>
-=======
-                      <TableRow className="border-white/10 hover:bg-white/5">
-                        <TableHead className="text-gray-400"></TableHead>
-                        <TableHead className="text-gray-400">
-                          Transformer No.
-                        </TableHead>
-                        <TableHead className="text-gray-400">
-                          Pole No.
-                        </TableHead>
-                        <TableHead className="text-gray-400">Region</TableHead>
-                        <TableHead className="text-gray-400">Type</TableHead>
-                        <TableHead className="text-right text-gray-400"></TableHead>
->>>>>>> e30ff652
                       </TableRow>
                     </TableHeader>
                     <TableBody>
                       {transformers.map((transformer) => (
                         <TableRow
                           key={transformer.id}
-<<<<<<< HEAD
                           className="border-white/10 hover:bg-secondary/50"
                         >
                           <TableCell>
                             <Star className="h-4 w-4 text-muted-foreground" />
                           </TableCell>
                           <TableCell className="font-medium text-foreground">
-=======
-                          className="border-white/10 hover:bg-white/5"
-                        >
-                          <TableCell>
-                            <Star className="h-4 w-4 text-gray-500" />
-                          </TableCell>
-                          <TableCell className="font-medium text-white">
->>>>>>> e30ff652
                             {transformer.transformerNo}
                           </TableCell>
                           <TableCell className="text-gray-300">
@@ -1095,11 +974,7 @@
                                 size="sm"
                                 variant="outline"
                                 onClick={() => openEdit(transformer)}
-<<<<<<< HEAD
                                 className="bg-secondary/50 border-border text-foreground hover:bg-secondary"
-=======
-                                className="bg-white/5 border-white/20 text-white hover:bg-white/10"
->>>>>>> e30ff652
                               >
                                 Edit
                               </Button>
@@ -1137,17 +1012,10 @@
 
           {/* INSPECTIONS TAB */}
           <TabsContent value="inspections" className="space-y-4 mt-6">
-<<<<<<< HEAD
             <Card className="backdrop-blur-xl bg-card/80 border border-border/50">
               <CardContent className="p-6">
                 <div className="flex items-center justify-between mb-4">
                   <h2 className="text-xl font-semibold text-foreground">
-=======
-            <Card className="backdrop-blur-xl bg-black/40 border border-white/10">
-              <CardContent className="p-6">
-                <div className="flex items-center justify-between mb-4">
-                  <h2 className="text-xl font-semibold text-white">
->>>>>>> e30ff652
                     All Inspections
                   </h2>
                   <AddInspectionModal
@@ -1171,11 +1039,7 @@
                         setInspectionSearchQuery(e.target.value);
                         setCurrentInspectionPage(1);
                       }}
-<<<<<<< HEAD
                       className="pl-10 bg-secondary/50 border-border text-foreground placeholder:text-muted-foreground"
-=======
-                      className="pl-10 bg-white/5 border-white/20 text-white placeholder:text-gray-500"
->>>>>>> e30ff652
                     />
                   </div>
                   <Select
@@ -1185,19 +1049,11 @@
                       setCurrentInspectionPage(1);
                     }}
                   >
-<<<<<<< HEAD
                     <SelectTrigger className="w-[180px] bg-secondary/50 border-border text-foreground">
                       <Filter className="h-4 w-4 mr-2" />
                       <SelectValue placeholder="Filter by status" />
                     </SelectTrigger>
                     <SelectContent className="bg-gray-900 border-border">
-=======
-                    <SelectTrigger className="w-[180px] bg-white/5 border-white/20 text-white">
-                      <Filter className="h-4 w-4 mr-2" />
-                      <SelectValue placeholder="Filter by status" />
-                    </SelectTrigger>
-                    <SelectContent className="bg-gray-900 border-white/20">
->>>>>>> e30ff652
                       <SelectItem value="all-statuses">All Statuses</SelectItem>
                       <SelectItem value="completed">Completed</SelectItem>
                       <SelectItem value="in-progress">In Progress</SelectItem>
@@ -1209,7 +1065,6 @@
                 <div className="rounded-lg border border-white/10 overflow-hidden">
                   <Table>
                     <TableHeader>
-<<<<<<< HEAD
                       <TableRow className="border-white/10 hover:bg-secondary/50">
                         <TableHead className="text-muted-foreground">
                           Inspection No
@@ -1225,23 +1080,6 @@
                         </TableHead>
                         <TableHead className="text-muted-foreground">Status</TableHead>
                         <TableHead className="text-muted-foreground"></TableHead>
-=======
-                      <TableRow className="border-white/10 hover:bg-white/5">
-                        <TableHead className="text-gray-400">
-                          Inspection No
-                        </TableHead>
-                        <TableHead className="text-gray-400">
-                          Transformer No.
-                        </TableHead>
-                        <TableHead className="text-gray-400">
-                          Inspected Date
-                        </TableHead>
-                        <TableHead className="text-gray-400">
-                          Maintenance Date
-                        </TableHead>
-                        <TableHead className="text-gray-400">Status</TableHead>
-                        <TableHead className="text-gray-400"></TableHead>
->>>>>>> e30ff652
                       </TableRow>
                     </TableHeader>
                     <TableBody>
@@ -1283,11 +1121,7 @@
                             <TableRow>
                               <TableCell
                                 colSpan={6}
-<<<<<<< HEAD
                                 className="text-center text-muted-foreground py-8"
-=======
-                                className="text-center text-gray-400 py-8"
->>>>>>> e30ff652
                               >
                                 No inspections found matching your criteria.
                               </TableCell>
@@ -1298,15 +1132,9 @@
                         return paginatedInspections.map((inspection) => (
                           <TableRow
                             key={inspection.id}
-<<<<<<< HEAD
                             className="border-white/10 hover:bg-secondary/50"
                           >
                             <TableCell className="font-medium text-foreground">
-=======
-                            className="border-white/10 hover:bg-white/5"
-                          >
-                            <TableCell className="font-medium text-white">
->>>>>>> e30ff652
                               {inspection.inspectionNo || inspection.id}
                             </TableCell>
                             <TableCell className="text-gray-300">
@@ -1382,11 +1210,7 @@
 
                   return (
                     <div className="flex items-center justify-between mt-4 pt-4 border-t border-white/10">
-<<<<<<< HEAD
                       <div className="text-sm text-muted-foreground">
-=======
-                      <div className="text-sm text-gray-400">
->>>>>>> e30ff652
                         Showing{" "}
                         {(currentInspectionPage - 1) * inspectionsPerPage + 1}{" "}
                         to{" "}
@@ -1402,11 +1226,7 @@
                           size="sm"
                           onClick={() => setCurrentInspectionPage(1)}
                           disabled={currentInspectionPage === 1}
-<<<<<<< HEAD
                           className="bg-secondary/50 border-border text-foreground hover:bg-secondary disabled:opacity-50"
-=======
-                          className="bg-white/5 border-white/20 text-white hover:bg-white/10 disabled:opacity-50"
->>>>>>> e30ff652
                         >
                           First
                         </Button>
@@ -1419,11 +1239,7 @@
                             )
                           }
                           disabled={currentInspectionPage === 1}
-<<<<<<< HEAD
                           className="bg-secondary/50 border-border text-foreground hover:bg-secondary disabled:opacity-50"
-=======
-                          className="bg-white/5 border-white/20 text-white hover:bg-white/10 disabled:opacity-50"
->>>>>>> e30ff652
                         >
                           Previous
                         </Button>
@@ -1460,11 +1276,7 @@
                                   className={`w-10 ${
                                     currentInspectionPage === pageNum
                                       ? "bg-gradient-to-r from-orange-600 to-orange-500"
-<<<<<<< HEAD
                                       : "bg-secondary/50 border-border text-foreground hover:bg-secondary"
-=======
-                                      : "bg-white/5 border-white/20 text-white hover:bg-white/10"
->>>>>>> e30ff652
                                   }`}
                                 >
                                   {pageNum}
@@ -1482,11 +1294,7 @@
                             )
                           }
                           disabled={currentInspectionPage === totalPages}
-<<<<<<< HEAD
                           className="bg-secondary/50 border-border text-foreground hover:bg-secondary disabled:opacity-50"
-=======
-                          className="bg-white/5 border-white/20 text-white hover:bg-white/10 disabled:opacity-50"
->>>>>>> e30ff652
                         >
                           Next
                         </Button>
@@ -1495,11 +1303,7 @@
                           size="sm"
                           onClick={() => setCurrentInspectionPage(totalPages)}
                           disabled={currentInspectionPage === totalPages}
-<<<<<<< HEAD
                           className="bg-secondary/50 border-border text-foreground hover:bg-secondary disabled:opacity-50"
-=======
-                          className="bg-white/5 border-white/20 text-white hover:bg-white/10 disabled:opacity-50"
->>>>>>> e30ff652
                         >
                           Last
                         </Button>
@@ -1519,106 +1323,61 @@
       {/* Edit Transformer Modal */}
       {editingTransformer && (
         <div className="fixed inset-0 z-50 flex items-center justify-center bg-black/60 backdrop-blur-md">
-<<<<<<< HEAD
           <div className="backdrop-blur-xl bg-black/80 border border-border rounded-2xl shadow-2xl w-full max-w-lg p-6">
             <h3 className="text-lg font-semibold mb-4 text-foreground">
-=======
-          <div className="backdrop-blur-xl bg-black/80 border border-white/20 rounded-2xl shadow-2xl w-full max-w-lg p-6">
-            <h3 className="text-lg font-semibold mb-4 text-white">
->>>>>>> e30ff652
               Edit Transformer
             </h3>
             <form onSubmit={submitEdit} className="space-y-4">
               <div className="grid grid-cols-1 md:grid-cols-2 gap-4">
                 <div>
-<<<<<<< HEAD
                   <label className="block text-sm mb-1 text-muted-foreground">
-=======
-                  <label className="block text-sm mb-1 text-gray-400">
->>>>>>> e30ff652
                     Transformer No.
                   </label>
                   <Input
                     value={editTransformerNo}
                     onChange={(e) => setEditTransformerNo(e.target.value)}
                     required
-<<<<<<< HEAD
                     className="bg-secondary/50 border-border text-foreground"
                   />
                 </div>
                 <div>
                   <label className="block text-sm mb-1 text-muted-foreground">
-=======
-                    className="bg-white/5 border-white/20 text-white"
-                  />
-                </div>
-                <div>
-                  <label className="block text-sm mb-1 text-gray-400">
->>>>>>> e30ff652
                     Pole No.
                   </label>
                   <Input
                     value={editPoleNo}
                     onChange={(e) => setEditPoleNo(e.target.value)}
-<<<<<<< HEAD
                     className="bg-secondary/50 border-border text-foreground"
                   />
                 </div>
                 <div>
                   <label className="block text-sm mb-1 text-muted-foreground">
-=======
-                    className="bg-white/5 border-white/20 text-white"
-                  />
-                </div>
-                <div>
-                  <label className="block text-sm mb-1 text-gray-400">
->>>>>>> e30ff652
                     Region
                   </label>
                   <Input
                     value={editRegion}
                     onChange={(e) => setEditRegion(e.target.value)}
-<<<<<<< HEAD
                     className="bg-secondary/50 border-border text-foreground"
                   />
                 </div>
                 <div>
                   <label className="block text-sm mb-1 text-muted-foreground">
-=======
-                    className="bg-white/5 border-white/20 text-white"
-                  />
-                </div>
-                <div>
-                  <label className="block text-sm mb-1 text-gray-400">
->>>>>>> e30ff652
                     Type
                   </label>
                   <Input
                     value={editType}
                     onChange={(e) => setEditType(e.target.value)}
-<<<<<<< HEAD
                     className="bg-secondary/50 border-border text-foreground"
                   />
                 </div>
                 <div className="md:col-span-2">
                   <label className="block text-sm mb-1 text-muted-foreground">
-=======
-                    className="bg-white/5 border-white/20 text-white"
-                  />
-                </div>
-                <div className="md:col-span-2">
-                  <label className="block text-sm mb-1 text-gray-400">
->>>>>>> e30ff652
                     Location
                   </label>
                   <Input
                     value={editLocation}
                     onChange={(e) => setEditLocation(e.target.value)}
-<<<<<<< HEAD
                     className="bg-secondary/50 border-border text-foreground"
-=======
-                    className="bg-white/5 border-white/20 text-white"
->>>>>>> e30ff652
                   />
                 </div>
               </div>
@@ -1628,11 +1387,7 @@
                   type="button"
                   variant="outline"
                   onClick={closeEdit}
-<<<<<<< HEAD
                   className="bg-secondary/50 border-border text-foreground hover:bg-secondary"
-=======
-                  className="bg-white/5 border-white/20 text-white hover:bg-white/10"
->>>>>>> e30ff652
                 >
                   Cancel
                 </Button>
